# db_backups
<<<<<<< HEAD

## 1. Version

Project Version: **1.0.0**

## 2. About

**db_backups** is a collection of Bash scripts that create and manage MySQL, MariaDB, PostgreSQL and MongoDB backups.  Backups are organised by frequency (minutely, hourly, daily, weekly and monthly) and can be uploaded to AWS S3 or any S3‑compatible provider.  Old archives are automatically removed based on a configurable TTL.

## 3. Quick Guide

Install the tool with the online installer and then run a backup manually:

```bash
curl -sSL https://raw.githubusercontent.com/capuromeyer/db_backups/main/online_install.sh | sudo bash
sudo /usr/local/sbin/db_backups/run_backup.sh --frequency hourly
```

## 4. Installation

### Using the online installer
Run the one‑liner above as root.  It installs dependencies, copies the scripts into `/usr/local/sbin/db_backups` and places sample config files under `/etc/db_backups`.

### Manual installation
1. Install the dependencies listed below using your package manager.
2. Clone this repository:
   ```bash
   sudo git clone https://github.com/capuromeyer/db_backups.git /opt/db_backups
   ```
3. Copy the scripts:
   ```bash
   sudo mkdir -p /usr/local/sbin/db_backups
   sudo cp -r /opt/db_backups/staging_root/usr/local/sbin/db_backups/* /usr/local/sbin/db_backups
   ```
4. Copy the configuration templates:
   ```bash
   sudo mkdir -p /etc/db_backups/conf.d /etc/db_backups/conf.d.sample
   sudo cp /opt/db_backups/staging_root/etc/db_backups/db_backups.conf /etc/db_backups/
   sudo cp /opt/db_backups/staging_root/etc/db_backups/conf.d.sample/* /etc/db_backups/conf.d.sample/
   ```

## 5. Dependencies

| Package   | Purpose                                   |
|-----------|-------------------------------------------|
| `bash`    | shell for running the scripts             |
| `git`     | cloning this repository                   |
| `zip`     | compressing dumps                         |
| `bc`      | arithmetic for TTL calculations           |
| `aws-cli` | uploading to S3                           |
| `s3cmd`   | alternative S3 client                     |
| `snapd`   | required if installing aws-cli via snap   |

### 5.1 Install AWS CLI
```bash
sudo snap install aws-cli --classic
aws configure
```
Provide your access key, secret key and default region when prompted.

### 5.2 Install S3cmd
```bash
sudo apt install s3cmd
s3cmd --configure
```
Enter your credentials to create `~/.s3cfg`.

### 5.3 Install Remaining Dependencies
```bash
sudo apt install git zip bc
```

## 6. etc/config files
Edit `/etc/db_backups/db_backups.conf` to enable projects and set paths.  Per‑project configs live in `/etc/db_backups/conf.d/`.

## 7. Set Execute Permission
Ensure all scripts are executable:
```bash
sudo chmod +x /usr/local/sbin/db_backups/*.sh /usr/local/sbin/db_backups/lib/*.sh
```

## 8. Test
Run a manual backup to verify everything works:
```bash
sudo /usr/local/sbin/db_backups/run_backup.sh --frequency minutely
```

## 9. Cronjobs
Create cron entries for the frequencies you use.  Example for hourly backups:
```bash
1 * * * * /usr/local/sbin/db_backups/hourly.sh >> /var/log/db_backups/hourly.log
```
=======

A collection of Bash scripts to automate database backups with optional cloud synchronization. Supported databases include MySQL, MariaDB, PostgreSQL and MongoDB. Backups are organized by frequency (minutely, hourly, daily, weekly, monthly) and old archives are cleaned up automatically based on configurable TTL values.

## Features
- Local dumps compressed with `zip`
- Optional upload to AWS S3 or compatible providers
- Automatic cleanup of expired backups
- Cron-friendly wrapper scripts for each frequency
- Modular library structure for easy extension

## Installation
Run the installer as root. It clones the repository, installs required packages (AWS CLI, s3cmd, zip, bc) and sets up directories under `/usr/local/sbin/db_backups` and `/etc/db_backups`.

```bash
curl -sSL https://raw.githubusercontent.com/capuromeyer/db_backups/main/online_install.sh | sudo bash
```

After installation, review `/etc/db_backups/db_backups.conf` and the sample files in `/etc/db_backups/conf.d.sample`. Copy samples to `/etc/db_backups/conf.d/` and adjust for your projects.

## Usage
Run a backup manually with `run_backup.sh`:

```bash
sudo /usr/local/sbin/db_backups/run_backup.sh --frequency hourly
```

For automated operation add cron jobs. Example:

```bash
# Hourly backup
1 * * * * /usr/local/sbin/db_backups/hourly.sh >> /var/log/db_backups/hourly.log
```

Wrapper scripts exist for all frequencies (`minutely.sh`, `daily.sh`, etc.).

## Uninstall
To remove the tool while keeping existing backups and logs:

```bash
sudo /usr/local/sbin/db_backups/uninstall.sh
```

## Directory Layout
- `/usr/local/sbin/db_backups/` – installed scripts and libraries
- `/etc/db_backups/` – main manifest and project configs
- `/var/backups/db_backups/` – default local backup location
- `/var/log/db_backups/` – cron and tool logs

## License
See [LICENSE](LICENSE) for details.
>>>>>>> f27acd2c
<|MERGE_RESOLUTION|>--- conflicted
+++ resolved
@@ -1,5 +1,4 @@
 # db_backups
-<<<<<<< HEAD
 
 ## 1. Version
 
@@ -92,7 +91,6 @@
 ```bash
 1 * * * * /usr/local/sbin/db_backups/hourly.sh >> /var/log/db_backups/hourly.log
 ```
-=======
 
 A collection of Bash scripts to automate database backups with optional cloud synchronization. Supported databases include MySQL, MariaDB, PostgreSQL and MongoDB. Backups are organized by frequency (minutely, hourly, daily, weekly, monthly) and old archives are cleaned up automatically based on configurable TTL values.
 
@@ -143,4 +141,3 @@
 
 ## License
 See [LICENSE](LICENSE) for details.
->>>>>>> f27acd2c
